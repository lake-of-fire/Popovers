//
//  Readers.swift
//  Popovers
//
//  Created by A. Zheng (github.com/aheze) on 12/23/21.
//  Copyright © 2022 A. Zheng. All rights reserved.
//

#if os(iOS)
import SwiftUI

/**
 Read the popover's context from within its `view` or `background`.
 Use this just like `GeometryReader`.

  **Warning:** This must be placed inside a popover's `view` or `background`.
 */
public struct PopoverReader<Content: View>: View {
    /// Read the popover's context from within its `view` or `background`.
    public init(@ViewBuilder view: @escaping (Popover.Context) -> Content) {
        self.view = view
    }

    /// The parent view.
    @ViewBuilder var view: (Popover.Context) -> Content

    /// The popover's context (passed down from `Popover.swift`).
    @EnvironmentObject var context: Popover.Context

    public var body: some View {
        /// Pass the context down.
        view(context)
    }
}

/**
 Read the current `UIWindow` that hosts the view.
 Use this just like `GeometryReader`.

  **Warning:** Do *not* place this inside a popover's `view` or its `background`.
  Instead, use the `window` property of the popover's context.
 */
public struct WindowReader<Content: View>: View {
    /// Your SwiftUI view.
    public let view: (UIWindow?) -> Content

    /// The read window.
    @StateObject var windowViewModel = WindowViewModel()

    /// Reads the `UIWindow` that hosts some SwiftUI content.
    public init(@ViewBuilder view: @escaping (UIWindow?) -> Content) {
        self.view = view
    }

    public var body: some View {
<<<<<<< HEAD
        view(windowViewModel.window)
            .background(
                WindowHandlerRepresentable(windowViewModel: windowViewModel)
            )
=======
        view(windowViewModel.window) // TODO: This is kind of hacky, there should be a better way
>>>>>>> c38c8faa
    }

    /// A wrapper view to read the parent window.
    private struct WindowHandlerRepresentable: UIViewRepresentable {
        @ObservedObject var windowViewModel: WindowViewModel

        func makeUIView(context _: Context) -> WindowHandler {
            return WindowHandler(windowViewModel: self.windowViewModel)
        }

        func updateUIView(_: WindowHandler, context _: Context) {}
    }

    private class WindowHandler: UIView {
        var windowViewModel: WindowViewModel

        init(windowViewModel: WindowViewModel) {
            self.windowViewModel = windowViewModel
            super.init(frame: .zero)
            backgroundColor = .clear
        }

        @available(*, unavailable)
        required init?(coder _: NSCoder) {
            fatalError("[Popovers] - Create this view programmatically.")
        }

        override func didMoveToWindow() {
            super.didMoveToWindow()

            DispatchQueue.main.async {
                /// Set the window.
                self.windowViewModel.window = self.window
            }
        }
    }
}

class WindowViewModel: ObservableObject {
    @Published var window: UIWindow?
}

#endif<|MERGE_RESOLUTION|>--- conflicted
+++ resolved
@@ -53,14 +53,10 @@
     }
 
     public var body: some View {
-<<<<<<< HEAD
-        view(windowViewModel.window)
+        view(windowViewModel.window) // TODO: This is kind of hacky, there should be a better way
             .background(
                 WindowHandlerRepresentable(windowViewModel: windowViewModel)
             )
-=======
-        view(windowViewModel.window) // TODO: This is kind of hacky, there should be a better way
->>>>>>> c38c8faa
     }
 
     /// A wrapper view to read the parent window.
